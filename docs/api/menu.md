--- conflicted
+++ resolved
@@ -72,13 +72,8 @@
       {
         label: 'Quit',
         accelerator: 'Command+Q',
-<<<<<<< HEAD
-        click: function() { app.quit(); }
-      }
-=======
         selector: 'terminate:'
       },
->>>>>>> 78eff673
     ]
   },
   {
@@ -125,18 +120,13 @@
       {
         label: 'Reload',
         accelerator: 'Command+R',
-        click: function() { remote.getCurrentWindow().reloadIgnoringCache(); }
+        click: function() { remote.getCurrentWindow().reload(); }
       },
       {
         label: 'Toggle DevTools',
         accelerator: 'Alt+Command+I',
-<<<<<<< HEAD
-        click: function() { BrowserWindow.getFocusedWindow().toggleDevTools(); }
-      }
-=======
         click: function() { remote.getCurrentWindow().toggleDevTools(); }
       },
->>>>>>> 78eff673
     ]
   },
   {
