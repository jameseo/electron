--- conflicted
+++ resolved
@@ -1172,6 +1172,7 @@
   bounds.set_y(NSHeight([screen frame]) - NSMaxY(frame));
   return bounds;
 }
+
 void NativeWindowMac::SetContentSizeConstraints(
     const extensions::SizeConstraints& size_constraints) {
   auto convertSize = [this](const gfx::Size& size) {
@@ -1588,7 +1589,6 @@
 
   [effect_view setMaterial:vibrancyType];
 }
-<<<<<<< HEAD
 
 void NativeWindowMac::SetTouchBar(
     const std::vector<mate::PersistentDictionary>& items) {
@@ -1602,12 +1602,9 @@
 void NativeWindowMac::SetEscapeTouchBarItem(const mate::PersistentDictionary& item) {
   [window_ setEscapeTouchBarItem:item];
 }
-
-=======
 void NativeWindowMac::SetTopPos(){
   [window_ orderWindow:NSWindowAbove relativeTo:0];
 }
->>>>>>> 753110bd
 void NativeWindowMac::OnInputEvent(const blink::WebInputEvent& event) {
   switch (event.type()) {
     case blink::WebInputEvent::GestureScrollBegin:
